package main

import (
	"encoding/json"
	"io"
	"sync"
<<<<<<< HEAD
=======
	"time"
>>>>>>> 60c98047

	"github.com/fatedier/frp/pkg/models"
	"github.com/fatedier/frp/pkg/utils/conn"
	"github.com/fatedier/frp/pkg/utils/log"
)

var isHeartBeatContinue bool = true

func ControlProcess(cli *models.ProxyClient, wait *sync.WaitGroup) {
	defer wait.Done()

	c := loginToServer(cli)
	if c == nil {
		log.Error("ProxyName [%s], connect to server failed!", cli.Name)
		return
	}
	defer c.Close()

<<<<<<< HEAD
	req := &models.ClientCtlReq{
		Type:      models.ControlConn,
		ProxyName: cli.Name,
		Passwd:    cli.Passwd,
	}
	buf, _ := json.Marshal(req)
	err = c.Write(string(buf) + "\n")
	if err != nil {
		log.Error("ProxyName [%s], write to server error, %v", cli.Name, err)
		return
	}

	res, err := c.ReadLine()
	if err != nil {
		log.Error("ProxyName [%s], read from server error, %v", cli.Name, err)
		return
	}
	log.Debug("ProxyName [%s], read [%s]", cli.Name, res)

	clientCtlRes := &models.ClientCtlRes{}
	if err = json.Unmarshal([]byte(res), &clientCtlRes); err != nil {
		log.Error("ProxyName [%s], format server response error, %v", cli.Name, err)
		return
	}

	if clientCtlRes.Code != 0 {
		log.Error("ProxyName [%s], start proxy error, %s", cli.Name, clientCtlRes.Msg)
		return
	}

=======
>>>>>>> 60c98047
	for {
		// ignore response content now
		_, err := c.ReadLine()
		if err == io.EOF {
			isHeartBeatContinue = false
			log.Debug("ProxyName [%s], server close this control conn", cli.Name)
			var sleepTime time.Duration = 1
			for {
				log.Debug("ProxyName [%s], try to reconnect to server[%s:%d]...", cli.Name, ServerAddr, ServerPort)
				tmpConn := loginToServer(cli)
				if tmpConn != nil {
					c.Close()
					c = tmpConn
					break
				}

				if sleepTime < 60 {
					sleepTime++
				}
				time.Sleep(sleepTime * time.Second)
			}
			continue
		} else if err != nil {
			log.Warn("ProxyName [%s], read from server error, %v", cli.Name, err)
			continue
		}

		cli.StartTunnel(ServerAddr, ServerPort)
	}
}

func loginToServer(cli *models.ProxyClient) (connection *conn.Conn) {
	c := &conn.Conn{}

	connection = nil
	for i := 0; i < 1; i++ { // ZWF: 此处的for作为控制流使用
		err := c.ConnectServer(ServerAddr, ServerPort)
		if err != nil {
			log.Error("ProxyName [%s], connect to server [%s:%d] error, %v", cli.Name, ServerAddr, ServerPort, err)
			break
		}

		req := &models.ClientCtlReq{
			Type:      models.ControlConn,
			ProxyName: cli.Name,
			Passwd:    cli.Passwd,
		}
		buf, _ := json.Marshal(req)
		err = c.Write(string(buf) + "\n")
		if err != nil {
			log.Error("ProxyName [%s], write to server error, %v", cli.Name, err)
			break
		}

		res, err := c.ReadLine()
		if err != nil {
			log.Error("ProxyName [%s], read from server error, %v", cli.Name, err)
			break
		}
		log.Debug("ProxyName [%s], read [%s]", cli.Name, res)

		clientCtlRes := &models.ClientCtlRes{}
		if err = json.Unmarshal([]byte(res), &clientCtlRes); err != nil {
			log.Error("ProxyName [%s], format server response error, %v", cli.Name, err)
			break
		}

		if clientCtlRes.Code != 0 {
			log.Error("ProxyName [%s], start proxy error, %s", cli.Name, clientCtlRes.Msg)
			break
		}

		connection = c
		go startHeartBeat(connection)
		log.Debug("ProxyName [%s], connect to server[%s:%d] success!", cli.Name, ServerAddr, ServerPort)
	}

	if connection == nil {
		c.Close()
	}

	return
}

func startHeartBeat(con *conn.Conn) {
	isHeartBeatContinue = true
	for {
		time.Sleep(time.Duration(HeartBeatInterval) * time.Second)
		if isHeartBeatContinue { // 把isHeartBeatContinue放在这里是为了防止SIGPIPE
			err := con.Write("\r\n")
			//log.Debug("send heart beat to server!")
			if err != nil {
				log.Error("Send hearbeat to server failed! Err:%s", err.Error())
			}
		} else {
			break
		}
	}
}<|MERGE_RESOLUTION|>--- conflicted
+++ resolved
@@ -4,10 +4,7 @@
 	"encoding/json"
 	"io"
 	"sync"
-<<<<<<< HEAD
-=======
 	"time"
->>>>>>> 60c98047
 
 	"github.com/fatedier/frp/pkg/models"
 	"github.com/fatedier/frp/pkg/utils/conn"
@@ -26,39 +23,6 @@
 	}
 	defer c.Close()
 
-<<<<<<< HEAD
-	req := &models.ClientCtlReq{
-		Type:      models.ControlConn,
-		ProxyName: cli.Name,
-		Passwd:    cli.Passwd,
-	}
-	buf, _ := json.Marshal(req)
-	err = c.Write(string(buf) + "\n")
-	if err != nil {
-		log.Error("ProxyName [%s], write to server error, %v", cli.Name, err)
-		return
-	}
-
-	res, err := c.ReadLine()
-	if err != nil {
-		log.Error("ProxyName [%s], read from server error, %v", cli.Name, err)
-		return
-	}
-	log.Debug("ProxyName [%s], read [%s]", cli.Name, res)
-
-	clientCtlRes := &models.ClientCtlRes{}
-	if err = json.Unmarshal([]byte(res), &clientCtlRes); err != nil {
-		log.Error("ProxyName [%s], format server response error, %v", cli.Name, err)
-		return
-	}
-
-	if clientCtlRes.Code != 0 {
-		log.Error("ProxyName [%s], start proxy error, %s", cli.Name, clientCtlRes.Msg)
-		return
-	}
-
-=======
->>>>>>> 60c98047
 	for {
 		// ignore response content now
 		_, err := c.ReadLine()
@@ -94,7 +58,7 @@
 	c := &conn.Conn{}
 
 	connection = nil
-	for i := 0; i < 1; i++ { // ZWF: 此处的for作为控制流使用
+	for i := 0; i < 1; i++ {
 		err := c.ConnectServer(ServerAddr, ServerPort)
 		if err != nil {
 			log.Error("ProxyName [%s], connect to server [%s:%d] error, %v", cli.Name, ServerAddr, ServerPort, err)
@@ -145,11 +109,11 @@
 
 func startHeartBeat(con *conn.Conn) {
 	isHeartBeatContinue = true
+	log.Debug("Start to send heartbeat")
 	for {
 		time.Sleep(time.Duration(HeartBeatInterval) * time.Second)
-		if isHeartBeatContinue { // 把isHeartBeatContinue放在这里是为了防止SIGPIPE
-			err := con.Write("\r\n")
-			//log.Debug("send heart beat to server!")
+		if isHeartBeatContinue {
+			err := con.Write("\n")
 			if err != nil {
 				log.Error("Send hearbeat to server failed! Err:%s", err.Error())
 			}
